package main

import (
	"blockbook/api"
	"blockbook/bchain"
	"blockbook/bchain/coins"
	"blockbook/common"
	"blockbook/db"
	"blockbook/server"
	"context"
	"flag"
	"log"
	"math/rand"
	"net/http"
	_ "net/http/pprof"
	"os"
	"os/signal"
	"strings"
	"sync/atomic"
	"syscall"
	"time"

	// "github.com/erikdubbelboer/gspt"
	"github.com/golang/glog"
	"github.com/juju/errors"
)

// debounce too close requests for resync
const debounceResyncIndexMs = 1009

// debounce too close requests for resync mempool (ZeroMQ sends message for each tx, when new block there are many transactions)
const debounceResyncMempoolMs = 1009

// store internal state about once every minute
const storeInternalStatePeriodMs = 59699

var (
	blockchain = flag.String("blockchaincfg", "", "path to blockchain RPC service configuration json file")

	dbPath         = flag.String("datadir", "./data", "path to database directory")
	dbCache        = flag.Int("dbcache", 1<<29, "size of the rocksdb cache")
	dbMaxOpenFiles = flag.Int("dbmaxopenfiles", 1<<14, "max open files by rocksdb")

	blockFrom      = flag.Int("blockheight", -1, "height of the starting block")
	blockUntil     = flag.Int("blockuntil", -1, "height of the final block")
	rollbackHeight = flag.Int("rollback", -1, "rollback to the given height and quit")

	queryAddress = flag.String("address", "", "query contents of this address")

	synchronize = flag.Bool("sync", false, "synchronizes until tip, if together with zeromq, keeps index synchronized")
	repair      = flag.Bool("repair", false, "repair the database")
	prof        = flag.String("prof", "", "http server binding [address]:port of the interface to profiling data /debug/pprof/ (default no profiling)")

	syncChunk   = flag.Int("chunk", 100, "block chunk size for processing in bulk mode")
	syncWorkers = flag.Int("workers", 8, "number of workers to process blocks in bulk mode")
	dryRun      = flag.Bool("dryrun", false, "do not index blocks, only download")

	debugMode = flag.Bool("debug", false, "debug mode, return more verbose errors, reload templates on each request")

	internalBinding = flag.String("internal", "", "internal http server binding [address]:port, (default no internal server)")

	publicBinding = flag.String("public", "", "public http server binding [address]:port[/path] (default no public server)")

	certFiles = flag.String("certfile", "", "to enable SSL specify path to certificate files without extension, expecting <certfile>.crt and <certfile>.key (default no SSL)")

	explorerURL = flag.String("explorer", "", "address of blockchain explorer")

	noTxCache = flag.Bool("notxcache", false, "disable tx cache")

	computeColumnStats = flag.Bool("computedbstats", false, "compute column stats and exit")

	// resync index at least each resyncIndexPeriodMs (could be more often if invoked by message from ZeroMQ)
	resyncIndexPeriodMs = flag.Int("resyncindexperiod", 935093, "resync index period in milliseconds")

	// resync mempool at least each resyncMempoolPeriodMs (could be more often if invoked by message from ZeroMQ)
	resyncMempoolPeriodMs = flag.Int("resyncmempoolperiod", 60017, "resync mempool period in milliseconds")
)

var (
	chanSyncIndex              = make(chan struct{})
	chanSyncMempool            = make(chan struct{})
	chanStoreInternalState     = make(chan struct{})
	chanSyncIndexDone          = make(chan struct{})
	chanSyncMempoolDone        = make(chan struct{})
	chanStoreInternalStateDone = make(chan struct{})
	chain                      bchain.BlockChain
	index                      *db.RocksDB
	txCache                    *db.TxCache
	metrics                    *common.Metrics
	syncWorker                 *db.SyncWorker
	internalState              *common.InternalState
	callbacksOnNewBlock        []bchain.OnNewBlockFunc
	callbacksOnNewTxAddr       []bchain.OnNewTxAddrFunc
	chanOsSignal               chan os.Signal
	inShutdown                 int32
)

func init() {
	glog.MaxSize = 1024 * 1024 * 8
	glog.CopyStandardLogTo("INFO")
}

func getBlockChainWithRetry(coin string, configfile string, pushHandler func(bchain.NotificationType), metrics *common.Metrics, seconds int) (bchain.BlockChain, error) {
	var chain bchain.BlockChain
	var err error
	timer := time.NewTimer(time.Second)
	for i := 0; ; i++ {
		if chain, err = coins.NewBlockChain(coin, configfile, pushHandler, metrics); err != nil {
			if i < seconds {
				glog.Error("rpc: ", err, " Retrying...")
				select {
				case <-chanOsSignal:
					return nil, errors.New("Interrupted")
				case <-timer.C:
					timer.Reset(time.Second)
					continue
				}
			} else {
				return nil, err
			}
		}
		return chain, nil
	}
}

func main() {
	flag.Parse()

	defer glog.Flush()

	rand.Seed(time.Now().UTC().UnixNano())

	chanOsSignal = make(chan os.Signal, 1)
	signal.Notify(chanOsSignal, syscall.SIGHUP, syscall.SIGINT, syscall.SIGQUIT, syscall.SIGTERM)

	glog.Infof("Blockbook: %+v, debug mode %v", common.GetVersionInfo(), *debugMode)

	if *prof != "" {
		go func() {
			log.Println(http.ListenAndServe(*prof, nil))
		}()
	}

	if *repair {
		if err := db.RepairRocksDB(*dbPath); err != nil {
			glog.Fatalf("RepairRocksDB %s: %v", *dbPath, err)
		}
		return
	}

	if *blockchain == "" {
		glog.Fatal("Missing blockchaincfg configuration parameter")
	}

	coin, coinShortcut, err := coins.GetCoinNameFromConfig(*blockchain)
	if err != nil {
		glog.Fatal("config: ", err)
	}

	// gspt.SetProcTitle("blockbook-" + normalizeName(coin))

	metrics, err = common.GetMetrics(coin)
	if err != nil {
		glog.Fatal("metrics: ", err)
	}

	if chain, err = getBlockChainWithRetry(coin, *blockchain, pushSynchronizationHandler, metrics, 60); err != nil {
		glog.Fatal("rpc: ", err)
	}

	index, err = db.NewRocksDB(*dbPath, *dbCache, *dbMaxOpenFiles, chain.GetChainParser(), metrics)
	if err != nil {
		glog.Fatal("rocksDB: ", err)
	}
	defer index.Close()

	internalState, err = newInternalState(coin, coinShortcut, index)
	if err != nil {
		glog.Error("internalState: ", err)
		return
	}
	index.SetInternalState(internalState)
	if internalState.DbState != common.DbStateClosed {
		if internalState.DbState == common.DbStateInconsistent {
			glog.Error("internalState: database is in inconsistent state and cannot be used")
			return
		}
		glog.Warning("internalState: database was left in open state, possibly previous ungraceful shutdown")
	}

	if *computeColumnStats {
		internalState.DbState = common.DbStateOpen
		err = index.ComputeInternalStateColumnStats(chanOsSignal)
		if err != nil {
			glog.Error("internalState: ", err)
		}
		glog.Info("DB size on disk: ", index.DatabaseSizeOnDisk(), ", DB size as computed: ", internalState.DBSizeTotal())
		return
	}

	syncWorker, err = db.NewSyncWorker(index, chain, *syncWorkers, *syncChunk, *blockFrom, *dryRun, chanOsSignal, metrics, internalState)
	if err != nil {
		glog.Fatalf("NewSyncWorker %v", err)
	}

	// set the DbState to open at this moment, after all important workers are initialized
	internalState.DbState = common.DbStateOpen
	err = index.StoreInternalState(internalState)
	if err != nil {
		glog.Fatal("internalState: ", err)
	}

	if *rollbackHeight >= 0 {
		bestHeight, bestHash, err := index.GetBestBlock()
		if err != nil {
			glog.Error("rollbackHeight: ", err)
			return
		}
		if uint32(*rollbackHeight) > bestHeight {
			glog.Infof("nothing to rollback, rollbackHeight %d, bestHeight: %d", *rollbackHeight, bestHeight)
		} else {
			hashes := []string{bestHash}
			for height := bestHeight - 1; height >= uint32(*rollbackHeight); height-- {
				hash, err := index.GetBlockHash(height)
				if err != nil {
					glog.Error("rollbackHeight: ", err)
					return
				}
				hashes = append(hashes, hash)
			}
			err = syncWorker.DisconnectBlocks(uint32(*rollbackHeight), bestHeight, hashes)
			if err != nil {
				glog.Error("rollbackHeight: ", err)
				return
			}
		}
		return
	}

	if txCache, err = db.NewTxCache(index, chain, metrics, !*noTxCache); err != nil {
		glog.Error("txCache ", err)
		return
	}

	// report BlockbookAppInfo metric, only log possible error
	if err = blockbookAppInfoMetric(index, chain, txCache, internalState, metrics); err != nil {
		glog.Error("blockbookAppInfoMetric ", err)
	}

	var internalServer *server.InternalServer
	if *internalBinding != "" {
		internalServer, err = server.NewInternalServer(*internalBinding, *certFiles, index, chain, txCache, internalState)
		if err != nil {
			glog.Error("https: ", err)
			return
		}
		go func() {
			err = internalServer.Run()
			if err != nil {
				if err.Error() == "http: Server closed" {
					glog.Info("internal server: closed")
				} else {
					glog.Error(err)
					return
				}
			}
		}()
	}

<<<<<<< HEAD
	if *synchronize {
		if err := syncWorker.ResyncIndex(nil, true); err != nil {
			glog.Error("resyncIndex ", err)
			return
		}
		if _, err = chain.ResyncMempool(nil); err != nil {
			glog.Error("resyncMempool ", err)
			return
		}
	}

=======
>>>>>>> f9e5092f
	var publicServer *server.PublicServer
	if *publicBinding != "" {
		// start public server in limited functionality, extend it after sync is finished by calling ConnectFullPublicInterface
		publicServer, err = server.NewPublicServer(*publicBinding, *certFiles, index, chain, txCache, *explorerURL, metrics, internalState, *debugMode)
		if err != nil {
			glog.Error("socketio: ", err)
			return
		}
		go func() {
			err = publicServer.Run()
			if err != nil {
				if err.Error() == "http: Server closed" {
					glog.Info("public server: closed")
				} else {
					glog.Error(err)
					return
				}
			}
		}()
		callbacksOnNewBlock = append(callbacksOnNewBlock, publicServer.OnNewBlock)
		callbacksOnNewTxAddr = append(callbacksOnNewTxAddr, publicServer.OnNewTxAddr)
	}

	if *synchronize {
		internalState.SyncMode = true
		internalState.InitialSync = true
		if err := syncWorker.ResyncIndex(nil); err != nil {
			glog.Error("resyncIndex ", err)
			return
		}
		var mempoolCount int
		if mempoolCount, err = chain.ResyncMempool(nil); err != nil {
			glog.Error("resyncMempool ", err)
			return
		}
		internalState.FinishedMempoolSync(mempoolCount)
		go syncIndexLoop()
		go syncMempoolLoop()
		internalState.InitialSync = false
	}
	go storeInternalStateLoop()

	if *publicBinding != "" {
		// start full public interface
		publicServer.ConnectFullPublicInterface()
	}

	if *blockFrom >= 0 {
		if *blockUntil < 0 {
			*blockUntil = *blockFrom
		}
		height := uint32(*blockFrom)
		until := uint32(*blockUntil)
		address := *queryAddress

		if address != "" {
			if err = index.GetTransactions(address, height, until, printResult); err != nil {
				glog.Error("GetTransactions ", err)
				return
			}
		} else if !*synchronize {
			if err = syncWorker.ConnectBlocksParallel(height, until); err != nil {
				glog.Error("connectBlocksParallel ", err)
				return
			}
		}
	}

	if internalServer != nil || publicServer != nil || chain != nil {
		waitForSignalAndShutdown(internalServer, publicServer, chain, 10*time.Second)
	}

	if *synchronize {
		close(chanSyncIndex)
		close(chanSyncMempool)
		close(chanStoreInternalState)
		<-chanSyncIndexDone
		<-chanSyncMempoolDone
		<-chanStoreInternalStateDone
	}
}

func blockbookAppInfoMetric(db *db.RocksDB, chain bchain.BlockChain, txCache *db.TxCache, is *common.InternalState, metrics *common.Metrics) error {
	api, err := api.NewWorker(db, chain, txCache, is)
	if err != nil {
		return err
	}
	si, err := api.GetSystemInfo(false)
	if err != nil {
		return err
	}
	metrics.BlockbookAppInfo.Reset()
	metrics.BlockbookAppInfo.With(common.Labels{
		"blockbook_version":        si.Blockbook.Version,
		"blockbook_commit":         si.Blockbook.GitCommit,
		"backend_version":          si.Backend.Version,
		"backend_subversion":       si.Backend.Subversion,
		"backend_protocol_version": si.Backend.ProtocolVersion}).Set(float64(0))
	return nil
}

func newInternalState(coin string, coinShortcut string, d *db.RocksDB) (*common.InternalState, error) {
	is, err := d.LoadInternalState(coin)
	if err != nil {
		return nil, err
	}
	is.CoinShortcut = coinShortcut
	name, err := os.Hostname()
	if err != nil {
		glog.Error("get hostname ", err)
	} else {
		if i := strings.IndexByte(name, '.'); i > 0 {
			name = name[:i]
		}
		is.Host = name
	}
	return is, nil
}

func tickAndDebounce(tickTime time.Duration, debounceTime time.Duration, input chan struct{}, f func()) {
	timer := time.NewTimer(tickTime)
	var firstDebounce time.Time
Loop:
	for {
		select {
		case _, ok := <-input:
			if !timer.Stop() {
				<-timer.C
			}
			// exit loop on closed input channel
			if !ok {
				break Loop
			}
			if firstDebounce.IsZero() {
				firstDebounce = time.Now()
			}
			// debounce for up to debounceTime period
			// afterwards execute immediately
			if firstDebounce.Add(debounceTime).After(time.Now()) {
				timer.Reset(debounceTime)
			} else {
				timer.Reset(0)
			}
		case <-timer.C:
			// do the action, if not in shutdown, then start the loop again
			if atomic.LoadInt32(&inShutdown) == 0 {
				f()
			}
			timer.Reset(tickTime)
			firstDebounce = time.Time{}
		}
	}
}

func syncIndexLoop() {
	defer close(chanSyncIndexDone)
	glog.Info("syncIndexLoop starting")
	// resync index about every 15 minutes if there are no chanSyncIndex requests, with debounce 1 second
	tickAndDebounce(time.Duration(*resyncIndexPeriodMs)*time.Millisecond, debounceResyncIndexMs*time.Millisecond, chanSyncIndex, func() {
		if err := syncWorker.ResyncIndex(onNewBlockHash, false); err != nil {
			glog.Error("syncIndexLoop ", errors.ErrorStack(err))
		}
	})
	glog.Info("syncIndexLoop stopped")
}

func onNewBlockHash(hash string, height uint32) {
	for _, c := range callbacksOnNewBlock {
		c(hash, height)
	}
}

func syncMempoolLoop() {
	defer close(chanSyncMempoolDone)
	glog.Info("syncMempoolLoop starting")
	// resync mempool about every minute if there are no chanSyncMempool requests, with debounce 1 second
	tickAndDebounce(time.Duration(*resyncMempoolPeriodMs)*time.Millisecond, debounceResyncMempoolMs*time.Millisecond, chanSyncMempool, func() {
		internalState.StartedMempoolSync()
		if count, err := chain.ResyncMempool(onNewTxAddr); err != nil {
			glog.Error("syncMempoolLoop ", errors.ErrorStack(err))
		} else {
			internalState.FinishedMempoolSync(count)

		}
	})
	glog.Info("syncMempoolLoop stopped")
}

func storeInternalStateLoop() {
	stopCompute := make(chan os.Signal)
	defer func() {
		close(stopCompute)
		close(chanStoreInternalStateDone)
	}()
	var computeRunning bool
	lastCompute := time.Now()
	// randomize the duration between ComputeInternalStateColumnStats to avoid peaks after reboot of machine with multiple blockbooks
	computePeriod := 9*time.Hour + time.Duration(rand.Float64()*float64((2*time.Hour).Nanoseconds()))
	lastAppInfo := time.Now()
	logAppInfoPeriod := 15 * time.Minute
	glog.Info("storeInternalStateLoop starting with db stats recompute period ", computePeriod)
	tickAndDebounce(storeInternalStatePeriodMs*time.Millisecond, (storeInternalStatePeriodMs-1)*time.Millisecond, chanStoreInternalState, func() {
		if !computeRunning && lastCompute.Add(computePeriod).Before(time.Now()) {
			computeRunning = true
			go func() {
				err := index.ComputeInternalStateColumnStats(stopCompute)
				if err != nil {
					glog.Error("computeInternalStateColumnStats error: ", err)
				}
				lastCompute = time.Now()
				computeRunning = false
			}()
		}
		if err := index.StoreInternalState(internalState); err != nil {
			glog.Error("storeInternalStateLoop ", errors.ErrorStack(err))
		}
		if lastAppInfo.Add(logAppInfoPeriod).Before(time.Now()) {
			glog.Info(index.GetMemoryStats())
			if err := blockbookAppInfoMetric(index, chain, txCache, internalState, metrics); err != nil {
				glog.Error("blockbookAppInfoMetric ", err)
			}
			lastAppInfo = time.Now()
		}
	})
	glog.Info("storeInternalStateLoop stopped")
}

func onNewTxAddr(txid string, addr string, isOutput bool) {
	for _, c := range callbacksOnNewTxAddr {
		c(txid, addr, isOutput)
	}
}

func pushSynchronizationHandler(nt bchain.NotificationType) {
	if atomic.LoadInt32(&inShutdown) != 0 {
		return
	}
	glog.V(1).Infof("MQ: notification ", nt)
	if nt == bchain.NotificationNewBlock {
		chanSyncIndex <- struct{}{}
	} else if nt == bchain.NotificationNewTx {
		chanSyncMempool <- struct{}{}
	} else {
		glog.Error("MQ: unknown notification sent")
	}
}

func waitForSignalAndShutdown(internal *server.InternalServer, public *server.PublicServer, chain bchain.BlockChain, timeout time.Duration) {
	sig := <-chanOsSignal
	atomic.StoreInt32(&inShutdown, 1)
	glog.Infof("shutdown: %v", sig)

	ctx, cancel := context.WithTimeout(context.Background(), timeout)
	defer cancel()

	if internal != nil {
		if err := internal.Shutdown(ctx); err != nil {
			glog.Error("internal server: shutdown error: ", err)
		}
	}

	if public != nil {
		if err := public.Shutdown(ctx); err != nil {
			glog.Error("public server: shutdown error: ", err)
		}
	}

	if chain != nil {
		if err := chain.Shutdown(ctx); err != nil {
			glog.Error("rpc: shutdown error: ", err)
		}
	}
}

func printResult(txid string, vout uint32, isOutput bool) error {
	glog.Info(txid, vout, isOutput)
	return nil
}

func normalizeName(s string) string {
	s = strings.ToLower(s)
	s = strings.Replace(s, " ", "-", -1)
	return s
}<|MERGE_RESOLUTION|>--- conflicted
+++ resolved
@@ -267,20 +267,6 @@
 		}()
 	}
 
-<<<<<<< HEAD
-	if *synchronize {
-		if err := syncWorker.ResyncIndex(nil, true); err != nil {
-			glog.Error("resyncIndex ", err)
-			return
-		}
-		if _, err = chain.ResyncMempool(nil); err != nil {
-			glog.Error("resyncMempool ", err)
-			return
-		}
-	}
-
-=======
->>>>>>> f9e5092f
 	var publicServer *server.PublicServer
 	if *publicBinding != "" {
 		// start public server in limited functionality, extend it after sync is finished by calling ConnectFullPublicInterface
@@ -307,7 +293,7 @@
 	if *synchronize {
 		internalState.SyncMode = true
 		internalState.InitialSync = true
-		if err := syncWorker.ResyncIndex(nil); err != nil {
+		if err := syncWorker.ResyncIndex(nil, true); err != nil {
 			glog.Error("resyncIndex ", err)
 			return
 		}
