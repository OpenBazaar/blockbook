--- conflicted
+++ resolved
@@ -811,8 +811,6 @@
 	}
 }
 
-<<<<<<< HEAD
-=======
 func (s *WebsocketServer) sendOnNewTxAddr(stringAddressDescriptor string, tx *api.Tx) {
 	addrDesc := bchain.AddressDescriptor(stringAddressDescriptor)
 	addr, _, err := s.chainParser.GetAddressesFromAddrDesc(addrDesc)
@@ -844,9 +842,7 @@
 			glog.Info("broadcasting new tx ", tx.Txid, ", addr ", addr[0], " to ", len(as), " channels")
 		}
 	}
-}
-
->>>>>>> 6dddc1e3
+}>>>>> bbupdate
 // OnNewTx is a callback that broadcasts info about a tx affecting subscribed address
 func (s *WebsocketServer) OnNewTx(tx *bchain.MempoolTx) {
 	// check if there is any subscription in inputs, outputs and erc20
